--- conflicted
+++ resolved
@@ -306,7 +306,6 @@
             }
             valid_template_keys = {k: v for k, v in template_keys.items() if v is not None}
             
-<<<<<<< HEAD
             if not all(k in valid_template_keys for k in ['nGrid', 'dBoxSize', 'gpupern']):
                  print(f"Warning: Not all keys for jobname template '{template_str}' are available. Using fallback name.")
                  self.params['jobname_actual'] = f"pkdpipe_run_{self.params.get('simname', 'default')}"
@@ -597,74 +596,4 @@
         except (DirectoryError, TemplateError, JobSubmissionError) as e:
             print(f"Error during simulation creation: {e}")
         except Exception as e:
-            print(f"An unexpected error occurred during simulation creation: {e}")
-=======
-        # set email
-        if self.params['email'] == demail:
-            self.params['email'] = os.getenv('pkdgravemail')
-
-        # make job directory
-        if safemkdir(jobdir) > 0:
-            print('exiting...')
-            sys.exit(1)
-
-        # make scratch output directory and link
-        if self.params['scratch']:
-            outdir=f"{jobscr}/output"
-            if safemkdir(outdir) > 0:
-                print('exiting...')
-                sys.exit(1)
-            subprocess.call(f"ln -s {outdir} {jobdir}/", shell=True)
-
-        # copy runscript
-        shutil.copy(runtemp, runscript)
-
-        # get cosmology
-        cosmo  = Cosmology(cosmology=self.params['cosmo'])
-
-        # get maximum redshift
-        dRedshiftLCP = f"{cosmo.chi2z(self.params['dBoxSize']/cosmo.params['h']*0.98):0.2f}"
-
-        # write transfer file
-        cosmo.writetransfer(achTfFile)
-
-        # generate parameter file
-        copytemplate(partemp,parfile,{
-                    "achOutName"  : jobdir,
-                    "achTfFile"   : achTfFile,
-                    "dRedshiftLCP": dRedshiftLCP,
-                    "dSpectral"   : f"{cosmo.params['ns']:0.6f}",
-                    "h"           : f"{cosmo.params['h']:0.6f}",
-                    "dOmega0"     : f"{cosmo.params['omegam']:0.6f}",
-                    "dLambda"     : f"{cosmo.params['omegal']:0.6f}",
-                    "dSigma8"     : f"{cosmo.params['sigma8']:0.6f}",
-                    "dRedFrom"    : f"{self.params['dRedFrom']}",
-                    "nGrid"       : f"{self.params['nGrid']:<4}",
-                    "dBoxSize"    : f"{self.params['dBoxSize']:<4}",
-                    "iLPT"        : f"{self.params['iLPT']}",
-                    "dRedTo"      : f"{self.params['dRedTo']}",
-                    "nSteps"      : f"{self.params['nSteps']}",
-                    "iOutInterval": f"{self.params['iOutInterval']}"
-        })
-
-        # generate slurm batch script
-        copytemplate(slurmtemp,slurmfile,{
-                    "tlimit"    : self.params['tlimit'],
-                    "email"     : self.params['email'],
-                    "nodes"     : self.params['nodes'],
-                    "cpupert"   : self.params['cpupert'],
-                    "gpupern"   : self.params['gpupern'],
-                    "jobname"   : self.params['jobname'],
-                    "runcmd"    : runcmd
-            })
-        print(f"created {slurmfile}")
-
-        # submit slurm batch job
-        if self.params['sbatch']:
-            subprocess.call(f"sbatch {slurmfile}", shell=True, cwd=jobdir)
-
-        # run interactive job
-        if self.params['interact']:
-            runcmd = f"{runcmd} interactive"#.split(" ")
-            subprocess.call(runcmd, shell=True, cwd=jobdir)
->>>>>>> 158cadd2
+            print(f"An unexpected error occurred during simulation creation: {e}")